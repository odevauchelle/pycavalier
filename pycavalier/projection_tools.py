"""
Pycavalier projection tools
"""

import numpy as np
from numpy.linalg import norm as np_norm
import matplotlib.pyplot as plt
from matplotlib.patches import Polygon
from matplotlib.collections import PatchCollection
<<<<<<< HEAD
from pycavalier.random_points_in_polygon import random_points_in_polygon
=======
from scipy.spatial.transform import Rotation
>>>>>>> e90641f6


def projector(point, n_X, n_Y):
    return np.array([np.dot(point, n_X), np.dot(point, n_Y)])


default_reference_frame = {
    'center': np.array([0, 0, 0]),
    'direction': {
        'x': np.array([1, 0, 0]),
        'y': np.array([0, 1, 0]),
        'z': np.array([0, 0, 1])
    }
}


class viewpoint:
    '''
    A projection frame, oriented with respect to the viewer.
    '''

    def __init__(self, latitude, longitude, plummet=(0, 0, -1), reference_frame=default_reference_frame):
        '''
        Create a projection frame.

        Parameters
        ----------
        latitude : float
            Orientation of the viewer with respect to vertical.
        longitude : float
            Orientation of the viewer around z-axis.
        plummet : tuple of length 3, optional
            Defines the vertical direction.
        reference_frame : Frame dictionary, optional
        '''

        self.latitude = latitude
        self.longitude = longitude
        self.plummet = np.array(plummet) / np_norm(plummet)  # the vertical direction

        self.reference_frame = reference_frame

        self.n_view = np.array([
            -np.sin(self.latitude) * np.cos(self.longitude), -np.sin(self.latitude) * np.sin(self.longitude),
            -np.cos(self.latitude)
        ])

        n_X = np.cross(self.plummet, self.n_view)
        self.n_X = n_X / np_norm(n_X)
        self.n_Y = np.array(np.cross(self.n_X, self.n_view))

    def project_on_screen(self, points):

        if len(np.shape(points)) == 2:

            return np.array(list(map(lambda point: projector(point, self.n_X, self.n_Y), points)))

        elif np.shape(points) == (3, ):

            return projector(points, self.n_X, self.n_Y)

    def plot_points(self, points, *args, ax=None, **kwargs):

        if ax is None:
            ax = plt.gca()

        x, y = tuple(self.project_on_screen(points).T)

        ax.plot(x, y, *args, **kwargs)

    def plot_patch(self, points, *args, ax=None, **kwargs):

        if ax is None:
            ax = plt.gca()

        ax.add_collection(PatchCollection([Polygon(self.project_on_screen(points))], *args, **kwargs))

    def text(self, point, message, ax=None, **kwargs):

        if ax is None:
            ax = plt.gca()

        ax.text(*tuple(self.project_on_screen(point)), s=message, **kwargs)

<<<<<<< HEAD
    def show_reference_frame(self,
                             center=None,
                             color='black',
                             axes_names={
                                 'x': 'x',
                                 'y': 'y',
                                 'z': 'z'
                             },
                             with_arrows=True,
                             ax=None,
                             adjust_ax_lims=True,
                             text_pad=.15,
                             **kwargs):
=======
    def show_reference_frame( self, center = None, color = 'black', axes_names = { 'x':'x', 'y':'y', 'z':'z' }, with_arrows = True, ax = None, adjust_ax_lims = True, text_pad = .15, length = 1, **kwargs ) :
>>>>>>> e90641f6

        if center is None:
            center = self.reference_frame['center']

        if ax is None:
            ax = plt.gca()

        for xyz, direction in self.reference_frame['direction'].items():

<<<<<<< HEAD
            xy = self.project_on_screen(center)
            xytext = self.project_on_screen(center + direction)
=======
            xy = self.project_on_screen( center )
            xytext = self.project_on_screen( center + direction*length )
>>>>>>> e90641f6

            try:
                direction_proj = self.project_on_screen(direction) / np_norm(self.project_on_screen(direction))
            except:  # <- this should catch a proper error/warning in the futur
                direction_proj = np.array([-1, -1]) / np.sqrt(2)

            xytext_wp = xytext + text_pad*direction_proj

            if with_arrows:

                if adjust_ax_lims:
                    ax.plot(*np.array([xy, xytext_wp]).T,
                            linestyle='none')  # ), marker = 'o', color = 'red', alpha = .1 )

                ax.annotate(
<<<<<<< HEAD
                    text='',  # axes_names[xyz],
                    xy=xy,
                    xytext=xytext,
                    arrowprops=dict(arrowstyle='<-', shrinkB=0, shrinkA=0),
                    annotation_clip=False,
                    ha='center',
                    va='center')
            else:
                self.plot_points(np.array([xy, xytext]), color=color, **kwargs)
=======
                    '', #axes_names[xyz], option name: 's' or 'text', depending on the Matplotlib version (thanks to E. Lajeunesse)
                    xy = xy,
                    xytext = xytext,
                    arrowprops = dict( arrowstyle = '<-', shrinkB = 0, shrinkA = text_pad ),
                    annotation_clip = False,
                    ha = 'center', va = 'center'
                    )
            else :
                self.plot_points( np.array( [ xy, xytext ] ), color = color, **kwargs )
>>>>>>> e90641f6

            ax.text(*xytext_wp, axes_names[xyz], color=color, ha='center', va='center')

    def show_plummet(self, center=None, color='lightgrey', scale=.7):

        if center is None:
            center = self.reference_frame['center']

        self.plot_points([center, center + scale * self.plummet], color=color)
        self.plot_points([center + scale * self.plummet], color=color, marker='d', ms=5)

    def plot_subspace_ref(self, subspace, color='tab:red'):

        self.plot_points([subspace.origin], color=color, marker='o')

        for n in subspace.base:
            self.plot_points([subspace.origin, subspace.origin + n], color=color)

    def length_arrow(self, **kwargs):
        length_arrow(self, **kwargs)


class subspace_2D:
    '''
    A 2D plane in 3D space.
    '''

    def __init__(self, points):
        '''
        Parameters
        ----------
        points: list of three points
            These points define the plane. Only the three first elements of the list are used.
        '''

        self.origin = points[1]

        v1, v2 = points[0] - self.origin, points[2] - self.origin

        n = np.cross(v1, v2)

        self.normal = n / np_norm(n)

        n1 = v1 / np_norm(v1)
        n2 = np.cross(self.normal, n1)

        self.base = n1, n2

    def import_points(self, points):
        '''
        Projects 3D points onto the 2D subspace.

        Parameters
        ----------
        points: list of points belonging to the 3D space

        Returns
        ----------
        List of projected points
        '''

        return np.array(list(map(lambda point: projector(point - self.origin, *(self.base)), points)))

    def export_points(self, points):
        '''
        Converts points in the subspace to points of the 3D space.

        Parameters
        ----------
        points: list of points belonging to the subspace

        Returns
        ----------
        List of corresponding points in the 3D space.
        '''

        return np.array(list(map(lambda point: self.origin + self.base[0] * point[0] + self.base[1] * point[1],
                                 points)))


#########################
#
# associated functions
#
#########################


def dotify(the_polygon, density):

    ref2D = subspace_2D(the_polygon)
    the_polygon_2D = ref2D.import_points(the_polygon)

    return list(ref2D.export_points(random_points_in_polygon(the_polygon_2D, density)))


def get_segments(points):
    return list(map(np.transpose, np.array([points[1:].T, points[:-1].T]).T))


def flat_arrow(arrow_center, arrow_length, arrow_width):

    arrow_head_width = 2. * arrow_width
    arrow_head_length = 0.5 * arrow_length

    arrow = 1. * np.array([[0, -arrow_width / 2.], [arrow_length - arrow_head_length, -arrow_width / 2.],
                           [arrow_length - arrow_head_length, -arrow_head_width / 2.], [arrow_length, 0.]])

<<<<<<< HEAD
    arrow = np.array(list(arrow) + list(np.array([1, -1]).T * arrow[::-1][1:]))
=======
def length_arrow( vp, points, bar_shift = None, label = '', va = 'center', ha = 'center', relative_arrow_pos = 0.75, relative_text_pos = 1.25, show_bounds = True, color = 'k', bar_linestyle = '--', ax = None ) :

    if ax is None :
        ax = matplotlib_pyplot.gca()
>>>>>>> e90641f6

    return arrow - np.mean(arrow, axis=0) + arrow_center


def length_arrow(vp,
                 points,
                 bar_shift=None,
                 label='',
                 va='center',
                 ha='center',
                 relative_arrow_pos=0.75,
                 relative_text_pos=1.25,
                 show_bounds=True,
                 color='k',
                 bar_linestyle='--'):

    if bar_shift is None:
        bar_shift = np.array([0] * 3)

    points_arrow = points + relative_arrow_pos*bar_shift

<<<<<<< HEAD
    plt.annotate('',
                 xy=vp.project_on_screen(points_arrow[0]),
                 xycoords='data',
                 xytext=vp.project_on_screen(points_arrow[1]),
                 textcoords='data',
                 arrowprops={'arrowstyle': '<->'})

    if show_bounds:
        for tip in points:
            vp.plot_points([tip, tip + bar_shift], color=color, linestyle=bar_linestyle)

    vp.text(np.mean(points, axis=0) + relative_text_pos*bar_shift, label, color=color, va=va, ha=ha)


def translate(list_of_points, vector):
    return list(map(lambda x: np.array(x) + vector, list_of_points))
=======
    ax.annotate(
        '', xy=vp.project_on_screen(points_arrow[0]), xycoords='data',
        xytext=vp.project_on_screen(points_arrow[1]), textcoords='data',
        arrowprops={'arrowstyle': '<->'} )

    if show_bounds :
        for tip in points :
            vp.plot_points( [ tip, tip + bar_shift ], color = color, linestyle = bar_linestyle, ax = ax )

    vp.text( np.mean( points, axis = 0 ) + relative_text_pos*bar_shift, label, color = color, va = va, ha = ha, ax = ax )
>>>>>>> e90641f6


def rotate( list_of_points, vector, angle ) :
    r = Rotation.from_rotvec( angle*np.array( vector ) )
    return [ r.as_matrix()@x for x in list_of_points ]




#####################
#
# try it
#
#####################

if __name__ == '__main__':

    latitude = 0.8 * np.pi / 2.
    longitude = -.1 * np.pi / 2

    vp = viewpoint(latitude, longitude)

    #####################
    #prepare_figure
    # frame of reference
    #
    #####################

    vp.show_reference_frame()

    #####################
    #
    # patch
    #
    #####################

    l = 3.
    square_long = np.pi / 4.
    square_center = np.array([0, 1.5, 1.5])

    the_square = np.array([
        square_center, square_center + l * np.array([np.cos(square_long), np.sin(square_long), 0]),
        square_center + l * np.array([np.cos(square_long), np.sin(square_long), 1]),
        square_center + np.array([0., 0., l])
    ])

    ref_square = subspace_2D(the_square)
    vp.plot_subspace_ref(ref_square)
    projected_square = ref_square.import_points(the_square)
    projected_barycenter = np.mean(projected_square, axis=0)

    vp.plot_points(the_square, marker='o', color='C1')
    vp.plot_points(translate(the_square, np.array([0, -.5, 0])), 'o', color='C4')
    vp.plot_patch(the_square, color='C2', alpha=.1)

    vp.plot_points(ref_square.export_points([projected_barycenter]), color='tab:red', marker='+')

    plt.axis('equal')
    plt.show()<|MERGE_RESOLUTION|>--- conflicted
+++ resolved
@@ -2,16 +2,14 @@
 Pycavalier projection tools
 """
 
+import matplotlib.pyplot as plt
 import numpy as np
+from matplotlib.collections import PatchCollection
+from matplotlib.patches import Polygon
 from numpy.linalg import norm as np_norm
-import matplotlib.pyplot as plt
-from matplotlib.patches import Polygon
-from matplotlib.collections import PatchCollection
-<<<<<<< HEAD
+from scipy.spatial.transform import Rotation
+
 from pycavalier.random_points_in_polygon import random_points_in_polygon
-=======
-from scipy.spatial.transform import Rotation
->>>>>>> e90641f6
 
 
 def projector(point, n_X, n_Y):
@@ -19,22 +17,22 @@
 
 
 default_reference_frame = {
-    'center': np.array([0, 0, 0]),
-    'direction': {
-        'x': np.array([1, 0, 0]),
-        'y': np.array([0, 1, 0]),
-        'z': np.array([0, 0, 1])
+    "center": np.array([0, 0, 0]),
+    "direction": {
+        "x": np.array([1, 0, 0]),
+        "y": np.array([0, 1, 0]),
+        "z": np.array([0, 0, 1])
     }
 }
 
 
 class viewpoint:
-    '''
+    """
     A projection frame, oriented with respect to the viewer.
-    '''
+    """
 
     def __init__(self, latitude, longitude, plummet=(0, 0, -1), reference_frame=default_reference_frame):
-        '''
+        """
         Create a projection frame.
 
         Parameters
@@ -46,7 +44,7 @@
         plummet : tuple of length 3, optional
             Defines the vertical direction.
         reference_frame : Frame dictionary, optional
-        '''
+        """
 
         self.latitude = latitude
         self.longitude = longitude
@@ -96,39 +94,18 @@
 
         ax.text(*tuple(self.project_on_screen(point)), s=message, **kwargs)
 
-<<<<<<< HEAD
-    def show_reference_frame(self,
-                             center=None,
-                             color='black',
-                             axes_names={
-                                 'x': 'x',
-                                 'y': 'y',
-                                 'z': 'z'
-                             },
-                             with_arrows=True,
-                             ax=None,
-                             adjust_ax_lims=True,
-                             text_pad=.15,
-                             **kwargs):
-=======
-    def show_reference_frame( self, center = None, color = 'black', axes_names = { 'x':'x', 'y':'y', 'z':'z' }, with_arrows = True, ax = None, adjust_ax_lims = True, text_pad = .15, length = 1, **kwargs ) :
->>>>>>> e90641f6
+    def show_reference_frame( self, center = None, color = "black", axes_names = { "x":"x", "y":"y", "z":"z" }, with_arrows = True, ax = None, adjust_ax_lims = True, text_pad = .15, length = 1, **kwargs ) :
 
         if center is None:
-            center = self.reference_frame['center']
+            center = self.reference_frame["center"]
 
         if ax is None:
             ax = plt.gca()
 
-        for xyz, direction in self.reference_frame['direction'].items():
-
-<<<<<<< HEAD
-            xy = self.project_on_screen(center)
-            xytext = self.project_on_screen(center + direction)
-=======
+        for xyz, direction in self.reference_frame["direction"].items():
+
             xy = self.project_on_screen( center )
             xytext = self.project_on_screen( center + direction*length )
->>>>>>> e90641f6
 
             try:
                 direction_proj = self.project_on_screen(direction) / np_norm(self.project_on_screen(direction))
@@ -141,44 +118,32 @@
 
                 if adjust_ax_lims:
                     ax.plot(*np.array([xy, xytext_wp]).T,
-                            linestyle='none')  # ), marker = 'o', color = 'red', alpha = .1 )
+                            linestyle="none")  # ), marker = 'o', color = 'red', alpha = .1 )
 
                 ax.annotate(
-<<<<<<< HEAD
-                    text='',  # axes_names[xyz],
-                    xy=xy,
-                    xytext=xytext,
-                    arrowprops=dict(arrowstyle='<-', shrinkB=0, shrinkA=0),
-                    annotation_clip=False,
-                    ha='center',
-                    va='center')
-            else:
-                self.plot_points(np.array([xy, xytext]), color=color, **kwargs)
-=======
-                    '', #axes_names[xyz], option name: 's' or 'text', depending on the Matplotlib version (thanks to E. Lajeunesse)
+                    "", #axes_names[xyz], option name: 's' or 'text', depending on the Matplotlib version (thanks to E. Lajeunesse)
                     xy = xy,
                     xytext = xytext,
-                    arrowprops = dict( arrowstyle = '<-', shrinkB = 0, shrinkA = text_pad ),
+                    arrowprops = dict( arrowstyle = "<-", shrinkB = 0, shrinkA = text_pad ),
                     annotation_clip = False,
-                    ha = 'center', va = 'center'
+                    ha = "center", va = "center"
                     )
             else :
                 self.plot_points( np.array( [ xy, xytext ] ), color = color, **kwargs )
->>>>>>> e90641f6
-
-            ax.text(*xytext_wp, axes_names[xyz], color=color, ha='center', va='center')
-
-    def show_plummet(self, center=None, color='lightgrey', scale=.7):
+
+            ax.text(*xytext_wp, axes_names[xyz], color=color, ha="center", va="center")
+
+    def show_plummet(self, center=None, color="lightgrey", scale=.7):
 
         if center is None:
-            center = self.reference_frame['center']
+            center = self.reference_frame["center"]
 
         self.plot_points([center, center + scale * self.plummet], color=color)
-        self.plot_points([center + scale * self.plummet], color=color, marker='d', ms=5)
-
-    def plot_subspace_ref(self, subspace, color='tab:red'):
-
-        self.plot_points([subspace.origin], color=color, marker='o')
+        self.plot_points([center + scale * self.plummet], color=color, marker="d", ms=5)
+
+    def plot_subspace_ref(self, subspace, color="tab:red"):
+
+        self.plot_points([subspace.origin], color=color, marker="o")
 
         for n in subspace.base:
             self.plot_points([subspace.origin, subspace.origin + n], color=color)
@@ -188,17 +153,17 @@
 
 
 class subspace_2D:
-    '''
+    """
     A 2D plane in 3D space.
-    '''
+    """
 
     def __init__(self, points):
-        '''
+        """
         Parameters
         ----------
         points: list of three points
             These points define the plane. Only the three first elements of the list are used.
-        '''
+        """
 
         self.origin = points[1]
 
@@ -214,7 +179,7 @@
         self.base = n1, n2
 
     def import_points(self, points):
-        '''
+        """
         Projects 3D points onto the 2D subspace.
 
         Parameters
@@ -224,12 +189,12 @@
         Returns
         ----------
         List of projected points
-        '''
+        """
 
         return np.array(list(map(lambda point: projector(point - self.origin, *(self.base)), points)))
 
     def export_points(self, points):
-        '''
+        """
         Converts points in the subspace to points of the 3D space.
 
         Parameters
@@ -239,7 +204,7 @@
         Returns
         ----------
         List of corresponding points in the 3D space.
-        '''
+        """
 
         return np.array(list(map(lambda point: self.origin + self.base[0] * point[0] + self.base[1] * point[1],
                                  points)))
@@ -272,65 +237,34 @@
     arrow = 1. * np.array([[0, -arrow_width / 2.], [arrow_length - arrow_head_length, -arrow_width / 2.],
                            [arrow_length - arrow_head_length, -arrow_head_width / 2.], [arrow_length, 0.]])
 
-<<<<<<< HEAD
     arrow = np.array(list(arrow) + list(np.array([1, -1]).T * arrow[::-1][1:]))
-=======
-def length_arrow( vp, points, bar_shift = None, label = '', va = 'center', ha = 'center', relative_arrow_pos = 0.75, relative_text_pos = 1.25, show_bounds = True, color = 'k', bar_linestyle = '--', ax = None ) :
+
+    return arrow - np.mean(arrow, axis=0) + arrow_center
+
+
+def length_arrow( vp, points, bar_shift = None, label = "", va = "center", ha = "center", relative_arrow_pos = 0.75, relative_text_pos = 1.25, show_bounds = True, color = "k", bar_linestyle = "--", ax = None ) :
 
     if ax is None :
-        ax = matplotlib_pyplot.gca()
->>>>>>> e90641f6
-
-    return arrow - np.mean(arrow, axis=0) + arrow_center
-
-
-def length_arrow(vp,
-                 points,
-                 bar_shift=None,
-                 label='',
-                 va='center',
-                 ha='center',
-                 relative_arrow_pos=0.75,
-                 relative_text_pos=1.25,
-                 show_bounds=True,
-                 color='k',
-                 bar_linestyle='--'):
+        ax = plt.gca()
 
     if bar_shift is None:
         bar_shift = np.array([0] * 3)
 
     points_arrow = points + relative_arrow_pos*bar_shift
 
-<<<<<<< HEAD
-    plt.annotate('',
-                 xy=vp.project_on_screen(points_arrow[0]),
-                 xycoords='data',
-                 xytext=vp.project_on_screen(points_arrow[1]),
-                 textcoords='data',
-                 arrowprops={'arrowstyle': '<->'})
-
-    if show_bounds:
-        for tip in points:
-            vp.plot_points([tip, tip + bar_shift], color=color, linestyle=bar_linestyle)
-
-    vp.text(np.mean(points, axis=0) + relative_text_pos*bar_shift, label, color=color, va=va, ha=ha)
-
-
-def translate(list_of_points, vector):
-    return list(map(lambda x: np.array(x) + vector, list_of_points))
-=======
     ax.annotate(
-        '', xy=vp.project_on_screen(points_arrow[0]), xycoords='data',
-        xytext=vp.project_on_screen(points_arrow[1]), textcoords='data',
-        arrowprops={'arrowstyle': '<->'} )
+        "", xy=vp.project_on_screen(points_arrow[0]), xycoords="data",
+        xytext=vp.project_on_screen(points_arrow[1]), textcoords="data",
+        arrowprops={"arrowstyle": "<->"} )
 
     if show_bounds :
         for tip in points :
             vp.plot_points( [ tip, tip + bar_shift ], color = color, linestyle = bar_linestyle, ax = ax )
 
     vp.text( np.mean( points, axis = 0 ) + relative_text_pos*bar_shift, label, color = color, va = va, ha = ha, ax = ax )
->>>>>>> e90641f6
-
+
+def translate( list_of_points, vector ) :
+    return list( map( lambda x: np.array(x) + vector, list_of_points ) )
 
 def rotate( list_of_points, vector, angle ) :
     r = Rotation.from_rotvec( angle*np.array( vector ) )
@@ -345,7 +279,7 @@
 #
 #####################
 
-if __name__ == '__main__':
+if __name__ == "__main__":
 
     latitude = 0.8 * np.pi / 2.
     longitude = -.1 * np.pi / 2
@@ -381,11 +315,11 @@
     projected_square = ref_square.import_points(the_square)
     projected_barycenter = np.mean(projected_square, axis=0)
 
-    vp.plot_points(the_square, marker='o', color='C1')
-    vp.plot_points(translate(the_square, np.array([0, -.5, 0])), 'o', color='C4')
-    vp.plot_patch(the_square, color='C2', alpha=.1)
-
-    vp.plot_points(ref_square.export_points([projected_barycenter]), color='tab:red', marker='+')
-
-    plt.axis('equal')
+    vp.plot_points(the_square, marker="o", color="C1")
+    vp.plot_points(translate(the_square, np.array([0, -.5, 0])), "o", color="C4")
+    vp.plot_patch(the_square, color="C2", alpha=.1)
+
+    vp.plot_points(ref_square.export_points([projected_barycenter]), color="tab:red", marker="+")
+
+    plt.axis("equal")
     plt.show()